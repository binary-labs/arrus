#ifndef ARRUS_CORE_API_DEVICES_US4R_US4OEM_H
#define ARRUS_CORE_API_DEVICES_US4R_US4OEM_H

#include <memory>
#include "arrus/core/api/devices/Device.h"
#include "arrus/core/api/common/types.h"
#include "arrus/core/api/devices/TriggerGenerator.h"

namespace arrus::devices {

class Us4OEM : public Device, public TriggerGenerator {
public:
    using Handle = std::unique_ptr<Us4OEM>;
    using RawHandle = PtrHandle<Us4OEM>;

   /**
    * Us4OEM ADC test pattern state.
    */
    enum class RxTestPattern {
        OFF,
        /** Ramp (sawtooth data pattern). */
        RAMP,
    };

    ~Us4OEM() override = default;

<<<<<<< HEAD
=======
    /**
     * Returns nominal sampling frequency on the us4OEM device.
     */
>>>>>>> 4d3d0bc5
    virtual float getSamplingFrequency() = 0;

    /**
     * Returns temperature measured by Us4OEM's FPGA [Celsius].
     */
    virtual float getFPGATemperature() = 0;

    /**
     * Checks if the firmware version on the Us4OEM module is correct.
     *
     * @throws ::arrus::IllegalStateException when the incorrect version was detected.
     */
    virtual void checkFirmwareVersion() = 0;

    /**
     * Checks if the us4OEM is in the correct state (as seen by host PC).
     *
     * Note: currently only the firmware version is checked (to verify if the us4OEM module
     * memory space is still available for the us4OEM module).
     *
     * @throws arrus::IllegalStateException when the incorrect version was detected.
     */
    virtual void checkState() = 0;

    /**
     * Returns firmware version installed on the us4OEM module.
     */
    virtual uint32 getFirmwareVersion() = 0;

    /**
     * Returns Tx component firmware version installed on this us4OEM module.
     */
    virtual uint32 getTxFirmwareVersion() = 0;

    Us4OEM(Us4OEM const&) = delete;
    Us4OEM(Us4OEM const&&) = delete;
    void operator=(Us4OEM const&) = delete;
    void operator=(Us4OEM const&&) = delete;
protected:
    explicit Us4OEM(const DeviceId &id): Device(id) {}
};


}

#endif // ARRUS_CORE_API_DEVICES_US4R_US4OEM_H<|MERGE_RESOLUTION|>--- conflicted
+++ resolved
@@ -24,12 +24,9 @@
 
     ~Us4OEM() override = default;
 
-<<<<<<< HEAD
-=======
     /**
      * Returns nominal sampling frequency on the us4OEM device.
      */
->>>>>>> 4d3d0bc5
     virtual float getSamplingFrequency() = 0;
 
     /**
