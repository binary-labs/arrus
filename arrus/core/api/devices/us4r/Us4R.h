#ifndef ARRUS_CORE_DEVICES_US4R_US4R_H
#define ARRUS_CORE_DEVICES_US4R_US4R_H

#include <memory>

#include "arrus/core/api/devices/Device.h"
#include "arrus/core/api/devices/DeviceWithComponents.h"
#include "arrus/core/api/devices/us4r/Us4OEM.h"
#include "arrus/core/api/devices/us4r/ProbeAdapter.h"
#include "arrus/core/api/devices/probe/Probe.h"
#include "arrus/core/api/ops/us4r/TxRxSequence.h"
#include "arrus/core/api/ops/us4r/Scheme.h"
#include "arrus/core/api/framework/Buffer.h"
#include "arrus/core/api/framework/DataBufferSpec.h"
#include "FrameChannelMapping.h"
#include "arrus/core/api/devices/us4r/RxSettings.h"

namespace arrus::devices {

/**
 * Us4R system: a group of Us4OEM modules and related components.
 */
class Us4R : public DeviceWithComponents {
public:
    using Handle = std::unique_ptr<Us4R>;
    static constexpr long long INF_TIMEOUT = -1;

    explicit Us4R(const DeviceId &id): DeviceWithComponents(id) {}

    ~Us4R() override = default;

    /**
     * Returns a handle to Us4OEM identified by given ordinal number.
     *
     * @param ordinal ordinal number of the us4oem to get
     * @return a handle to the us4oem module
     */
    virtual Us4OEM::RawHandle getUs4OEM(Ordinal ordinal) = 0;

    /**
     * Returns a handle to an adapter identified by given ordinal number.
     *
     * @param ordinal ordinal number of the adapter to get
     * @return a handle to the adapter device
     */
    virtual ProbeAdapter::RawHandle getProbeAdapter(Ordinal ordinal) = 0;

    /**
     * Returns a handle to a probe identified by given ordinal number.
     *
     * @param ordinal ordinal number of the probe to get
     * @return a handle to the probe
     */
    virtual arrus::devices::Probe* getProbe(Ordinal ordinal) = 0;

    virtual std::pair<
        std::shared_ptr<arrus::framework::Buffer>,
        std::shared_ptr<arrus::devices::FrameChannelMapping>
    >
    upload(const ::arrus::ops::us4r::TxRxSequence &seq, unsigned short rxBufferSize,
           const ::arrus::ops::us4r::Scheme::WorkMode &workMode,
           const ::arrus::framework::DataBufferSpec &hostBufferSpec) = 0;

    /**
     * Sets HV voltage.
     *
     * @param voltage voltage to set [V]
     */
    virtual void setVoltage(Voltage voltage) = 0;

    /**
     * Disables HV voltage.
     */
    virtual void disableHV() = 0;

    /**
     * Equivalent to setTgcCurve(curve, true).
     */
    virtual void setTgcCurve(const std::vector<float>& tgcCurvePoints) = 0;

    /**
     * Sets TGC curve points asynchronously.
     *
     * Setting empty vector turns off analog TGC.
     * Setting non-empty vector turns off DTGC and turns on analog TGC.
     *
     * TGC curve can have up to 1022 samples.
     *
     * @param tgcCurvePoints tgc curve points to set.
     * @param applyCharacteristic set it to true if you want to compensate response characteristic (pre-computed
     * by us4us). If true, LNA and PGA gains should be set to 24 an 30 dB, respectively, otherwise an
     * ::arrus::IllegalArgumentException will be thrown.
     */
    virtual void setTgcCurve(const std::vector<float>& tgcCurvePoints, bool applyCharacteristic) = 0;

    /**
     * Sets PGA gain.
     *
     * See docs of arrus::devices::RxSettings for more information.
     */
    virtual void setPgaGain(uint16 value) = 0;

    /**
     * Sets LNA gain.
     *
     * See docs of arrus::devices::RxSettings for more information.
     */
    virtual void setLnaGain(uint16 value) = 0;

    /**
     * Sets LPF cutoff.
     *
     * See docs of arrus::devices::RxSettings for more information.
     */
    virtual void setLpfCutoff(uint32 value) = 0;

    /**
     * Sets DTGC attenuation.
     *
     * See docs of arrus::devices::RxSettings for more information.
     */
    virtual void setDtgcAttenuation(std::optional<uint16> value) = 0;

    /**
    * Sets active termination.
    *
    * See docs of arrus::devices::RxSettings for more information.
    */
    virtual void setActiveTermination(std::optional<uint16> value) = 0;

    /**
     * Sets a complete list of RxSettings on all Us4R components.
     *
     * @param settings settings to apply
     */
    virtual void setRxSettings(const RxSettings &settings) = 0;

    /**
     * If active is true, turns off probe's RX data acquisition and turns on test patterns generation.
     * Otherwise turns off test patterns generation and turns on probe's RX data acquisition.
     */
    virtual void setTestPattern(Us4OEM::RxTestPattern pattern) = 0;

    virtual void start() = 0;
    virtual void stop() = 0;

    /**
     * Returns the number of us4OEM modules that are used in this us4R system.
     */
    virtual uint8_t getNumberOfUs4OEMs() = 0;

    /**
     * Returns us4R device sampling frequency.
     */
    virtual float getSamplingFrequency() const = 0;

<<<<<<< HEAD
=======
    /**
     * Checks state of the Us4R device. Currently checks if each us4OEM module is in
     * the correct state.
     *
     * @throws arrus::IllegalStateException when some inconsistent state was detected
     */
    virtual void checkState() const = 0;

    virtual void start() = 0;
    virtual void stop() = 0;
>>>>>>> 4d3d0bc5

    Us4R(Us4R const&) = delete;
    Us4R(Us4R const&&) = delete;
    void operator=(Us4R const&) = delete;
    void operator=(Us4R const&&) = delete;
};

}

#endif //ARRUS_CORE_DEVICES_US4R_US4R_H<|MERGE_RESOLUTION|>--- conflicted
+++ resolved
@@ -154,8 +154,6 @@
      */
     virtual float getSamplingFrequency() const = 0;
 
-<<<<<<< HEAD
-=======
     /**
      * Checks state of the Us4R device. Currently checks if each us4OEM module is in
      * the correct state.
@@ -164,9 +162,6 @@
      */
     virtual void checkState() const = 0;
 
-    virtual void start() = 0;
-    virtual void stop() = 0;
->>>>>>> 4d3d0bc5
 
     Us4R(Us4R const&) = delete;
     Us4R(Us4R const&&) = delete;
