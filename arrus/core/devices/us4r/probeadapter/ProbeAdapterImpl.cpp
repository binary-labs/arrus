--- conflicted
+++ resolved
@@ -219,20 +219,10 @@
                 // if dstModuleChannel is unavailable, set channel mapping to -1 and continue
                 // unavailable dstModuleChannel means, that the given channel was virtual
                 // and has no assigned value.
-<<<<<<< HEAD
                 ARRUS_REQUIRES_DATA_TYPE_E(dstModuleChannel, int8,ArrusException("Invalid dstModuleChannel data type"));
                 if(FrameChannelMapping::isChannelUnavailable((int8) dstModuleChannel)) {
                     outFcBuilder.setChannelMapping(frameIdx, activeRxChIdx + op.getRxPadding()[0],
                                                    0, 0, FrameChannelMapping::UNAVAILABLE);
-=======
-                ARRUS_REQUIRES_DATA_TYPE_E(
-                    dstModuleChannel, int8,
-                    ::arrus::ArrusException("Invalid dstModuleChannel data type, rx aperture is outside."));
-                if (FrameChannelMapping::isChannelUnavailable((int8)dstModuleChannel)) {
-                    outFcBuilder.setChannelMapping(
-                        frameIdx, activeRxChIdx + op.getRxPadding()[0],
-                        0, FrameChannelMapping::UNAVAILABLE);
->>>>>>> 3a486887
                 } else {
                     // Otherwise, we have an actual channel.
                     ARRUS_REQUIRES_TRUE_E(dstModule >= 0 && dstModuleChannel >= 0,
@@ -299,7 +289,6 @@
     }
 }
 
-<<<<<<< HEAD
 /**
  * - This function assumes, that the size of output buffer (number of elements)
  *  is a multiple of number of us4oem elements.
@@ -313,17 +302,7 @@
     const auto nElementsSrc = bufferSrc.getNumberOfElements();
     const size_t nElementsDst = bufferDst->getNumberOfElements();
 
-    size_t elementSize = ::arrus::getUnique<Us4OEMBufferElement, size_t>(
-            elementsSrc,
-            [](const Us4OEMBufferElement &element) {
-                return element.getSize();
-            });
-=======
-void ProbeAdapterImpl::registerOutputBuffer(Us4ROutputBuffer *outputBuffer, const Us4OEMBuffer &us4oemBuffer,
-                                            Us4OEMImplBase::RawHandle us4oem, bool isTriggerSync) {
-    // Each transfer should have the same size.
-    size_t elementSize = getUniqueUs4OEMBufferElementSize(us4oemBuffer);
->>>>>>> 3a486887
+    size_t elementSize = getUniqueUs4OEMBufferElementSize(bufferSrc);
     if (elementSize == 0) {
         return;
     }
