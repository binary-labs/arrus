#include <gtest/gtest.h>
#include <gmock/gmock.h>
#include <arrus/core/devices/us4r/FrameChannelMappingImpl.h>

#include "ProbeAdapterImpl.h"

#include "arrus/core/devices/us4r/us4oem/Us4OEMImplBase.h"
#include "arrus/core/api/ops/us4r/tgc.h"
#include "arrus/core/common/tests.h"
#include "arrus/common/logging/impl/Logging.h"
#include "arrus/core/api/ops/us4r/tgc.h"
#include "arrus/core/common/collections.h"

namespace {

using namespace arrus;
using namespace arrus::devices;
using namespace arrus::ops::us4r;
using ::testing::_;
using ::testing::ElementsAre;
using ::testing::Property;
using ::testing::Eq;
using ::testing::Return;
using ::testing::ByMove;
using ::testing::AllOf;
using ::arrus::framework::NdArray;

const ChannelIdx DEFAULT_NCHANNELS = 64;

struct TestTxRxParams {

    TestTxRxParams() {
        for(int i = 0; i < 32; ++i) {
            rxAperture[i] = true;
        }
    }

    BitMask txAperture = getNTimes(true, DEFAULT_NCHANNELS);
    std::vector<float> txDelays = getNTimes(0.0f, DEFAULT_NCHANNELS);
    ops::us4r::Pulse pulse{2.0e6f, 2.5f, true};
    BitMask rxAperture = getNTimes(false, DEFAULT_NCHANNELS);
    uint32 decimationFactor = 1;
    float pri = 100e-6f;
    Interval<uint32> sampleRange{0, 4096};
    Tuple<ChannelIdx> rxPadding{0, 0};

    [[nodiscard]] TxRxParameters getTxRxParameters() const {
        return TxRxParameters(txAperture, txDelays, pulse,
                              rxAperture, sampleRange,
                              decimationFactor, pri, rxPadding);
    }
};

BitMask getDefaultTxAperture(ChannelIdx nchannels) {
    return BitMask(nchannels, true);
}

BitMask getDefaultRxAperture(ChannelIdx nchannels) {
    BitMask aperture(nchannels, false);
    ::arrus::setValuesInRange(aperture, 0, Us4OEMImpl::N_RX_CHANNELS, true);
    return aperture;
}

std::vector<float> getDefaultTxDelays(ChannelIdx nchannels) {
    return getNTimes(0.0f, nchannels);
}

std::tuple<Us4OEMBuffer, FrameChannelMapping::Handle>
createEmptySetTxRxResult(FrameChannelMapping::Us4OEMNumber us4oem, FrameChannelMapping::FrameNumber nFrames,
                         ChannelIdx nChannels) {
    FrameChannelMappingBuilder builder(nFrames, nChannels);
    for(int i = 0; i < nFrames; ++i) {
        for(int j = 0; j < nChannels; ++j) {
            builder.setChannelMapping(i, j, us4oem, i, j);
        }
    }
    Us4OEMBuffer buffer({Us4OEMBufferElement(0, 10, 0, arrus::Tuple<unsigned>({1, 1}), NdArray::DataType::INT16)}, {});
    return std::make_tuple(buffer, builder.build());
}

class MockUs4OEM : public Us4OEMImplBase {
public:
    explicit MockUs4OEM(Ordinal id)
            : Us4OEMImplBase(DeviceId(DeviceType::Us4OEM, id)) {}

    MOCK_METHOD(
            (std::tuple<Us4OEMBuffer, FrameChannelMapping::Handle>),
            setTxRxSequence,
            (const TxRxParamsSequence &seq, const::arrus::ops::us4r::TGCCurve &tgc,
                    uint16 rxBufferSize, uint16 batchSize, std::optional<float> sri,
                    bool triggerSync),
            (override));
    MOCK_METHOD(Interval<Voltage>, getAcceptedVoltageRange, (), (override));
    MOCK_METHOD(float, getSamplingFrequency, (), (override));
    MOCK_METHOD(float, getFPGATemperature, (), (override));
    MOCK_METHOD(void, startTrigger, (), (override));
    MOCK_METHOD(void, stopTrigger, (), (override));
    MOCK_METHOD(void, start, (), (override));
    MOCK_METHOD(void, stop, (), (override));
    MOCK_METHOD(void, syncTrigger, (), (override));
    MOCK_METHOD(bool, isMaster, (), (override));
    MOCK_METHOD(void, setRxSettings, (const RxSettings &cfg), (override));
    MOCK_METHOD(Ius4OEMRawHandle, getIUs4oem, (), (override));
    MOCK_METHOD(void, enableSequencer, (), (override));
    MOCK_METHOD(std::vector<uint8_t>, getChannelMapping, (), (override));
<<<<<<< HEAD
    MOCK_METHOD(float, getFPGATemperature, (), (override));
    MOCK_METHOD(void, setTestPattern, (Us4OEMImpl::RxTestPattern), (override));
=======
    MOCK_METHOD(void, checkFirmwareVersion, (), (override));
    MOCK_METHOD(void, checkState, (), (override));
    MOCK_METHOD(uint32, getFirmwareVersion, (), (override));
    MOCK_METHOD(uint32, getTxFirmwareVersion, (), (override));
>>>>>>> 4d3d0bc5
};

class AbstractProbeAdapterImplTest : public ::testing::Test {
    using NiceMockHandle = std::unique_ptr<::testing::NiceMock<MockUs4OEM>>;
protected:
    void SetUp() override {
        us4oems.push_back(std::make_unique<::testing::NiceMock<MockUs4OEM>>(0));
        us4oemsPtr.push_back(us4oems[0].get());
        us4oems.push_back(std::make_unique<::testing::NiceMock<MockUs4OEM>>(1));
        us4oemsPtr.push_back(us4oems[1].get());

        ON_CALL(*us4oems[0], getChannelMapping()).WillByDefault(Return(defaultChannelMapping[0]));
        ON_CALL(*us4oems[1], getChannelMapping()).WillByDefault(Return(defaultChannelMapping[1]));

        probeAdapter = std::make_unique<ProbeAdapterImpl>(
                DeviceId(DeviceType::ProbeAdapter, 0),
                ProbeAdapterModelId("test", "test"),
                us4oemsPtr, getNChannels(), getChannelMapping());
    }

    virtual ProbeAdapterImpl::ChannelMapping getChannelMapping() = 0;

    virtual ChannelIdx getNChannels() {
        return DEFAULT_NCHANNELS;
    }

    std::vector<NiceMockHandle> us4oems;
    std::vector<Us4OEMImplBase::RawHandle> us4oemsPtr;
    ProbeAdapterImpl::Handle probeAdapter;
    TGCCurve defaultTGCCurve;
    std::vector<std::vector<uint8_t>> defaultChannelMapping = {getRange<uint8_t>(0, 128), getRange<uint8_t>(0, 128)};
};

class ProbeAdapter64ChannelsTest : public AbstractProbeAdapterImplTest {
    // An adapter with 64 channels.
    // 0-32 channels to us4oem:0
    // 32-64 channels to us4oem:1
    ProbeAdapterImpl::ChannelMapping getChannelMapping() override {
        ProbeAdapterImpl::ChannelMapping mapping(getNChannels());
        for(ChannelIdx ch = 0; ch < getNChannels(); ++ch) {
            mapping[ch] = {ch / 2, ch % 32};
        }
        return mapping;
    }
};

// ------------------------------------------ Test validation
TEST_F(ProbeAdapter64ChannelsTest, ChecksRxApertureSize) {
    BitMask rxAperture(128, false);

    std::vector<TxRxParameters> seq = {
            ARRUS_STRUCT_INIT_LIST(
                    TestTxRxParams,
                    (x.rxAperture = rxAperture))
                    .getTxRxParameters()
    };

    // Throw: nchannels = 64, rx aperture size = 128
    EXPECT_THROW(probeAdapter->setTxRxSequence(seq, defaultTGCCurve),
                 IllegalArgumentException);
}

TEST_F(ProbeAdapter64ChannelsTest, ChecksTxApertureSize) {
    BitMask txAperture(32, false);

    std::vector<TxRxParameters> seq = {
            ARRUS_STRUCT_INIT_LIST(
                    TestTxRxParams,
                    (x.txAperture = txAperture))
                    .getTxRxParameters()
    };

    // Throw: nchannels = 64, aperture size = 32
    EXPECT_THROW(probeAdapter->setTxRxSequence(seq, defaultTGCCurve),
                 IllegalArgumentException);
}

TEST_F(ProbeAdapter64ChannelsTest, ChecksTxDelaysSize) {
    std::vector<float> txDelays(65, false);

    std::vector<TxRxParameters> seq = {
            ARRUS_STRUCT_INIT_LIST(
                    TestTxRxParams,
                    (x.txDelays = txDelays))
                    .getTxRxParameters()
    };

    // Throw: nchannels = 64, number of delays = 65
    EXPECT_THROW(probeAdapter->setTxRxSequence(seq, defaultTGCCurve),
                 IllegalArgumentException);
}

// ------------------------------------------ Test aperture/delays distribution

class ProbeAdapterChannelMapping1Test : public AbstractProbeAdapterImplTest {
    // An adapter with 64 channels.
    // 0-32 channels to us4oem:0
    // 32-64 channels to us4oem:1
    ProbeAdapterImpl::ChannelMapping getChannelMapping() override {
        ProbeAdapterImpl::ChannelMapping mapping(getNChannels());
        for(ChannelIdx ch = 0; ch < getNChannels(); ++ch) {
            mapping[ch] = {ch / 32, ch % 32};
        }
        return mapping;
    }
};

#define EXPECT_SEQUENCE_PROPERTY_NFRAMES(deviceId, matcher, nFrames) \
        do {                                                         \
            \
            EXPECT_CALL(*(us4oems[deviceId].get()), setTxRxSequence(matcher, _, _, _, _, _)) \
                .WillOnce(Return(ByMove(createEmptySetTxRxResult(deviceId, nFrames, 32)))); \
        } while(0)

#define EXPECT_SEQUENCE_PROPERTY(deviceId, matcher) \
    EXPECT_SEQUENCE_PROPERTY_NFRAMES(deviceId, matcher, 1)

#define SET_TX_RX_SEQUENCE(probeAdapter, seq) \
    probeAdapter->setTxRxSequence(seq, defaultTGCCurve)

#define US4OEM_MOCK_SET_TX_RX_SEQUENCE() \
    setTxRxSequence(_, _, _, _, _, _)

TEST_F(ProbeAdapterChannelMapping1Test, DistributesTxAperturesCorrectly) {
    BitMask txAperture(64, false);
    ::arrus::setValuesInRange(txAperture, 20, 40, true);
    std::vector<TxRxParameters> seq = {
            ARRUS_STRUCT_INIT_LIST(
                    TestTxRxParams,
                    (x.txAperture = txAperture))
                    .getTxRxParameters()
    };
    BitMask expectedTxAp0(Us4OEMImpl::N_TX_CHANNELS, false);
    ::arrus::setValuesInRange(expectedTxAp0, 20, 32, true);
    EXPECT_SEQUENCE_PROPERTY(0, ElementsAre(Property(&TxRxParameters::getTxAperture, expectedTxAp0)));

    BitMask expectedTxAp1(Us4OEMImpl::N_TX_CHANNELS, false);
    ::arrus::setValuesInRange(expectedTxAp1, 0, 8, true);
    EXPECT_SEQUENCE_PROPERTY(1, ElementsAre(Property(&TxRxParameters::getTxAperture, expectedTxAp1)));

    SET_TX_RX_SEQUENCE(probeAdapter, seq);
}

TEST_F(ProbeAdapterChannelMapping1Test, DistributesRxAperturesCorrectly) {
    BitMask rxAperture(64, false);
    ::arrus::setValuesInRange(rxAperture, 15, 51, true);
    std::vector<TxRxParameters> seq = {
            ARRUS_STRUCT_INIT_LIST(
                    TestTxRxParams,
                    (x.rxAperture = rxAperture))
                    .getTxRxParameters()
    };
    BitMask expectedTxAp0(Us4OEMImpl::N_ADDR_CHANNELS, false);
    ::arrus::setValuesInRange(expectedTxAp0, 15, 32, true);
    EXPECT_SEQUENCE_PROPERTY(0,
                             ElementsAre(Property(&TxRxParameters::getRxAperture, expectedTxAp0)));

    BitMask expectedTxAp1(Us4OEMImpl::N_ADDR_CHANNELS, false);
    ::arrus::setValuesInRange(expectedTxAp1, 0, 19, true);
    EXPECT_SEQUENCE_PROPERTY(1,
                             ElementsAre(Property(&TxRxParameters::getRxAperture, expectedTxAp1)));

    SET_TX_RX_SEQUENCE(probeAdapter, seq);
}

TEST_F(ProbeAdapterChannelMapping1Test, DistributesTxDelaysCorrectly) {
    std::vector<float> delays(64, 0.0f);
    for(int i = 18; i < 44; ++i) {
        delays[i] = i * 5e-6;
    }
    std::vector<TxRxParameters> seq = {
            ARRUS_STRUCT_INIT_LIST(
                    TestTxRxParams,
                    (x.txDelays = delays))
                    .getTxRxParameters()
    };

    std::vector<float> delays0(Us4OEMImpl::N_TX_CHANNELS, 0);
    for(int i = 18; i < 32; ++i) {
        delays0[i] = i * 5e-6;
    }
    EXPECT_SEQUENCE_PROPERTY(0,
                             ElementsAre(Property(&TxRxParameters::getTxDelays, delays0)));

    std::vector<float> delays1(Us4OEMImpl::N_TX_CHANNELS, 0);
    for(int i = 0; i < 44 - 32; ++i) {
        delays1[i] = (i + 32) * 5e-6;
    }
    EXPECT_SEQUENCE_PROPERTY(1,
                             ElementsAre(Property(&TxRxParameters::getTxDelays, delays1)));

    SET_TX_RX_SEQUENCE(probeAdapter, seq);
}

TEST_F(ProbeAdapterChannelMapping1Test, DistributesTxAperturesCorrectlySingleUs4OEM0) {
    BitMask txAperture(64, false);
    ::arrus::setValuesInRange(txAperture, 10, 21, true);
    std::vector<TxRxParameters> seq = {
            ARRUS_STRUCT_INIT_LIST(
                    TestTxRxParams,
                    (x.txAperture = txAperture))
                    .getTxRxParameters()
    };
    BitMask expectedTxAp0(Us4OEMImpl::N_ADDR_CHANNELS, false);
    ::arrus::setValuesInRange(expectedTxAp0, 10, 21, true);
    EXPECT_SEQUENCE_PROPERTY(0,
                             ElementsAre(Property(&TxRxParameters::getTxAperture, expectedTxAp0)));

    BitMask expectedTxAp1(Us4OEMImpl::N_ADDR_CHANNELS, false);
    EXPECT_SEQUENCE_PROPERTY(1,
                             ElementsAre(Property(&TxRxParameters::getTxAperture, expectedTxAp1)));

    SET_TX_RX_SEQUENCE(probeAdapter, seq);
}

TEST_F(ProbeAdapterChannelMapping1Test, DistributesTxAperturesCorrectlySingleUs4OEM1) {
    BitMask txAperture(64, false);
    ::arrus::setValuesInRange(txAperture, 42, 61, true);
    std::vector<TxRxParameters> seq = {
            ARRUS_STRUCT_INIT_LIST(
                    TestTxRxParams,
                    (x.txAperture = txAperture))
                    .getTxRxParameters()
    };
    BitMask expectedTxAp0(Us4OEMImpl::N_ADDR_CHANNELS, false);
    EXPECT_SEQUENCE_PROPERTY(0,
                             ElementsAre(Property(&TxRxParameters::getTxAperture, expectedTxAp0)));

    BitMask expectedTxAp1(Us4OEMImpl::N_ADDR_CHANNELS, false);
    ::arrus::setValuesInRange(expectedTxAp1, 10, 29, true);
    EXPECT_SEQUENCE_PROPERTY(1,
                             ElementsAre(Property(&TxRxParameters::getTxAperture, expectedTxAp1)));

    SET_TX_RX_SEQUENCE(probeAdapter, seq);
}

class ProbeAdapterChannelMappingEsaote3Test : public AbstractProbeAdapterImplTest {
    // An adapter with 192 channels.
    // 0-32, 64-96, 128-160 channels to us4oem:0
    // 32-64, 96-128, 160-192 channels to us4oem:1
protected:
    ProbeAdapterImpl::ChannelMapping getChannelMapping() override {
        ProbeAdapterImpl::ChannelMapping mapping(getNChannels());
        for(ChannelIdx ch = 0; ch < getNChannels(); ++ch) {
            auto group = ch / 32;
            auto module = group % 2;
            mapping[ch] = {module, ch % 32 + 32 * (group / 2)};
        }
        return mapping;
    }

    ChannelIdx getNChannels() override {
        return 192;
    }
};

TEST_F(ProbeAdapterChannelMappingEsaote3Test, DistributesTxAperturesCorrectlySingleUs4OEM) {
    BitMask txAperture(getNChannels(), false);
    ::arrus::setValuesInRange(txAperture, 65, 80, true);
    std::vector<TxRxParameters> seq = {
            ARRUS_STRUCT_INIT_LIST(
                    TestTxRxParams,
                    (
                            x.txAperture = txAperture,
                            x.rxAperture = getDefaultRxAperture(getNChannels()),
                            x.txDelays = getDefaultTxDelays(getNChannels())
                    ))
                    .getTxRxParameters()
    };
    BitMask expectedTxAp0(Us4OEMImpl::N_TX_CHANNELS, false);
    ::arrus::setValuesInRange(expectedTxAp0, 33, 48, true);
    EXPECT_SEQUENCE_PROPERTY(0,
                             ElementsAre(Property(&TxRxParameters::getTxAperture, expectedTxAp0)));

    BitMask expectedTxAp1(Us4OEMImpl::N_TX_CHANNELS, false);
    EXPECT_SEQUENCE_PROPERTY(1,
                             ElementsAre(Property(&TxRxParameters::getTxAperture, expectedTxAp1)));

    SET_TX_RX_SEQUENCE(probeAdapter, seq);
}

TEST_F(ProbeAdapterChannelMappingEsaote3Test, DistributesTxAperturesCorrectlyTwoSubapertures) {
    BitMask txAperture(getNChannels(), false);
    ::arrus::setValuesInRange(txAperture, 128 + 14, 128 + 40, true);
    std::vector<TxRxParameters> seq = {
            ARRUS_STRUCT_INIT_LIST(
                    TestTxRxParams,
                    (
                            x.txAperture = txAperture,
                            x.rxAperture = getDefaultRxAperture(getNChannels()),
                            x.txDelays = getDefaultTxDelays(getNChannels())
                    ))
                    .getTxRxParameters()
    };
    BitMask expectedTxAp0(Us4OEMImpl::N_TX_CHANNELS, false);
    ::arrus::setValuesInRange(expectedTxAp0, 64 + 14, 64 + 32, true);
    EXPECT_SEQUENCE_PROPERTY(0,
                             ElementsAre(Property(&TxRxParameters::getTxAperture, expectedTxAp0)));

    BitMask expectedTxAp1(Us4OEMImpl::N_TX_CHANNELS, false);
    ::arrus::setValuesInRange(expectedTxAp1, 64 + 0, 64 + 8, true);
    EXPECT_SEQUENCE_PROPERTY(1,
                             ElementsAre(Property(&TxRxParameters::getTxAperture, expectedTxAp1)));

    SET_TX_RX_SEQUENCE(probeAdapter, seq);
}

TEST_F(ProbeAdapterChannelMappingEsaote3Test, DistributesTxAperturesCorrectlyThreeSubapertures) {
    BitMask txAperture(getNChannels(), false);
    ::arrus::setValuesInRange(txAperture, 16, 80, true);
    std::vector<TxRxParameters> seq = {
            ARRUS_STRUCT_INIT_LIST(
                    TestTxRxParams,
                    (
                            x.txAperture = txAperture,
                            x.rxAperture = getDefaultRxAperture(getNChannels()),
                            x.txDelays = getDefaultTxDelays(getNChannels())
                    ))
                    .getTxRxParameters()
    };
    BitMask expectedTxAp0(Us4OEMImpl::N_TX_CHANNELS, false);
    ::arrus::setValuesInRange(expectedTxAp0, 16, 48, true);
    EXPECT_SEQUENCE_PROPERTY(0,
                             ElementsAre(Property(&TxRxParameters::getTxAperture, expectedTxAp0)));

    BitMask expectedTxAp1(Us4OEMImpl::N_TX_CHANNELS, false);
    ::arrus::setValuesInRange(expectedTxAp1, 0, 32, true);
    EXPECT_SEQUENCE_PROPERTY(1,
                             ElementsAre(Property(&TxRxParameters::getTxAperture, expectedTxAp1)));

    SET_TX_RX_SEQUENCE(probeAdapter, seq);
}

TEST_F(ProbeAdapterChannelMappingEsaote3Test, DistributesTxAperturesWithGapsCorrectly) {
    BitMask txAperture(getNChannels(), false);
    ::arrus::setValuesInRange(txAperture, 0 + 8, 160 + 30, true);

    txAperture[0 + 14] = txAperture[0 + 17]
            = txAperture[32 + 23] = txAperture[32 + 24]
            = txAperture[64 + 25] = txAperture[160 + 7] = false;
    std::vector<TxRxParameters> seq = {
            ARRUS_STRUCT_INIT_LIST(
                    TestTxRxParams,
                    (
                            x.txAperture = txAperture,
                            x.rxAperture = getDefaultRxAperture(getNChannels()),
                            x.txDelays = getDefaultTxDelays(getNChannels())
                    ))
                    .getTxRxParameters()
    };
    BitMask expectedTxAp0(Us4OEMImpl::N_TX_CHANNELS, false);
    ::arrus::setValuesInRange(expectedTxAp0, 8, 96, true);
    expectedTxAp0[0 + 14] = expectedTxAp0[0 + 17] = expectedTxAp0[32 + 25] = false;
    EXPECT_SEQUENCE_PROPERTY(0,
                             ElementsAre(Property(&TxRxParameters::getTxAperture, expectedTxAp0)));

    BitMask expectedTxAp1(Us4OEMImpl::N_TX_CHANNELS, false);
    ::arrus::setValuesInRange(expectedTxAp1, 0, 64 + 30, true);
    expectedTxAp1[0 + 23] = expectedTxAp1[0 + 24] = expectedTxAp1[64 + 7] = false;
    EXPECT_SEQUENCE_PROPERTY(1,
                             ElementsAre(Property(&TxRxParameters::getTxAperture, expectedTxAp1)));

    SET_TX_RX_SEQUENCE(probeAdapter, seq);
}

TEST_F(ProbeAdapterChannelMappingEsaote3Test, DistributesAperturesCorrectlyForMultipleRxApertures) {
    BitMask txAperture(getNChannels(), false);
    ::arrus::setValuesInRange(txAperture, 0 + 8, 160 + 30, true);

    BitMask rxAperture(getNChannels(), false);
    ::arrus::setValuesInRange(rxAperture, 16, 96, true);
    rxAperture[0 + 18] = rxAperture[32 + 23] = false;
    // There should be two apertures: [16, 80], [80, 100] with two gaps: 18, 55

    txAperture[0 + 14] = txAperture[0 + 17]
            = txAperture[32 + 23] = txAperture[32 + 24]
            = txAperture[64 + 25] = txAperture[160 + 7] = false;
    std::vector<TxRxParameters> seq = {
            ARRUS_STRUCT_INIT_LIST(
                    TestTxRxParams,
                    (
                            x.txAperture = txAperture,
                            x.rxAperture = rxAperture,
                            x.txDelays = getDefaultTxDelays(getNChannels())
                    ))
                    .getTxRxParameters()
    };
    BitMask expectedTxAp0(Us4OEMImpl::N_TX_CHANNELS, false);
    ::arrus::setValuesInRange(expectedTxAp0, 8, 96, true);
    expectedTxAp0[0 + 14] = expectedTxAp0[0 + 17] = expectedTxAp0[32 + 25] = false;

    BitMask expectedRxAp00(Us4OEMImpl::N_ADDR_CHANNELS, false);
    ::arrus::setValuesInRange(expectedRxAp00, 16, 32 + 80 - 64, true);
    expectedRxAp00[18] = false;
    // TODO(pjarosik) this should be done in a pretty more clever way, to minimize
    // potential transfers that are needed
    // Instead, the next one channel can be used here
    expectedRxAp00[18 + 32] = true;
    BitMask expectedRxAp01(Us4OEMImpl::N_ADDR_CHANNELS, false);
    ::arrus::setValuesInRange(expectedRxAp01, 32 + 80 - 64, 64, true);
    // 18+32 is already covered by op 0
    expectedRxAp01[18 + 32] = false;

    EXPECT_SEQUENCE_PROPERTY_NFRAMES(
            0,
    // Tx aperture should stay the same.
    // Rx aperture should be adjusted appropriately.
            ElementsAre(
                    AllOf(
                            Property(&TxRxParameters::getTxAperture, expectedTxAp0),
                            Property(&TxRxParameters::getRxAperture, expectedRxAp00)
                    ),
                    AllOf(
                            Property(&TxRxParameters::getTxAperture, expectedTxAp0),
                            Property(&TxRxParameters::getRxAperture, expectedRxAp01)
                    )
            ),
            2
    );

    BitMask expectedTxAp1(Us4OEMImpl::N_TX_CHANNELS, false);
    ::arrus::setValuesInRange(expectedTxAp1, 0, 64 + 30, true);
    expectedTxAp1[0 + 23] = expectedTxAp1[0 + 24] = expectedTxAp1[64 + 7] = false;

    BitMask expectedRxAp10(Us4OEMImpl::N_ADDR_CHANNELS, false);
    ::arrus::setValuesInRange(expectedRxAp10, 0, 32, true);
    expectedRxAp10[23] = false;

    BitMask expectedRxAp11(Us4OEMImpl::N_ADDR_CHANNELS, false);
    // second aperture should be empty
    EXPECT_SEQUENCE_PROPERTY_NFRAMES(
            1,
            ElementsAre(
                    AllOf(
                            Property(&TxRxParameters::getTxAperture, expectedTxAp1),
                            Property(&TxRxParameters::getRxAperture, expectedRxAp10)
                    ),
                    AllOf(
                            Property(&TxRxParameters::getTxAperture, expectedTxAp1),
                            Property(&TxRxParameters::getRxAperture, expectedRxAp11))
            ),
            2
    );

    SET_TX_RX_SEQUENCE(probeAdapter, seq);
}

TEST_F(ProbeAdapterChannelMappingEsaote3Test, DistributesAperturesCorrectlyForMultipleRxAperturesForUs4OEM0) {
    // It should keep tx aperture on the second module even if there is no rx aperture for this module
    BitMask txAperture(getNChannels(), false);
    ::arrus::setValuesInRange(txAperture, 0 + 9, 160 + 31, true);

    BitMask rxAperture(getNChannels(), false);
    ::arrus::setValuesInRange(rxAperture, 16, 32, true);
    ::arrus::setValuesInRange(rxAperture, 64 + 16, 64 + 32, true);
    rxAperture[0 + 18] = rxAperture[64 + 23] = false;

    txAperture[0 + 14] = txAperture[0 + 17]
            = txAperture[32 + 23] = txAperture[32 + 24]
            = txAperture[64 + 25] = txAperture[160 + 7] = false;
    std::vector<TxRxParameters> seq = {
            ARRUS_STRUCT_INIT_LIST(
                    TestTxRxParams,
                    (
                            x.txAperture = txAperture,
                            x.rxAperture = rxAperture,
                            x.txDelays = getDefaultTxDelays(getNChannels())
                    ))
                    .getTxRxParameters()
    };
    BitMask expectedTxAp0(Us4OEMImpl::N_TX_CHANNELS, false);
    ::arrus::setValuesInRange(expectedTxAp0, 9, 96, true);
    expectedTxAp0[0 + 14] = expectedTxAp0[0 + 17] = expectedTxAp0[32 + 25] = false;

    BitMask expectedRxAp00(Us4OEMImpl::N_ADDR_CHANNELS, false);
    ::arrus::setValuesInRange(expectedRxAp00, 16, 32, true);
    expectedRxAp00[18] = false;
    expectedRxAp00[32 + 18] = true;
    BitMask expectedRxAp01(Us4OEMImpl::N_ADDR_CHANNELS, false);
    ::arrus::setValuesInRange(expectedRxAp01, 32 + 16, 32 + 32, true);
    expectedRxAp01[32 + 23] = false;
    expectedRxAp01[32 + 18] = false;

    EXPECT_SEQUENCE_PROPERTY_NFRAMES(
            0,
    // Tx aperture should stay the same.
    // Rx aperture should be adjusted appropriately.
            ElementsAre(
                    AllOf(
                            Property(&TxRxParameters::getTxAperture, expectedTxAp0),
                            Property(&TxRxParameters::getRxAperture, expectedRxAp00)
                    ),
                    AllOf(
                            Property(&TxRxParameters::getTxAperture, expectedTxAp0),
                            Property(&TxRxParameters::getRxAperture, expectedRxAp01)
                    )
            ),
            2
    );

    BitMask expectedTxAp1(Us4OEMImpl::N_TX_CHANNELS, false);
    ::arrus::setValuesInRange(expectedTxAp1, 0, 64 + 31, true);
    expectedTxAp1[0 + 23] = expectedTxAp1[0 + 24] = expectedTxAp1[64 + 7] = false;

    // rx apertures should be empty
    BitMask expectedRxAp10(Us4OEMImpl::N_ADDR_CHANNELS, false);
    BitMask expectedRxAp11(Us4OEMImpl::N_ADDR_CHANNELS, false);

    EXPECT_SEQUENCE_PROPERTY_NFRAMES(
            1,
            ElementsAre(
                    AllOf(
                            Property(&TxRxParameters::getTxAperture, expectedTxAp1),
                            Property(&TxRxParameters::getRxAperture, expectedRxAp10)
                    ),
                    AllOf(
                            Property(&TxRxParameters::getTxAperture, expectedTxAp1),
                            Property(&TxRxParameters::getRxAperture, expectedRxAp11))
            ),
            2
    );

    SET_TX_RX_SEQUENCE(probeAdapter, seq);
}

TEST_F(ProbeAdapterChannelMappingEsaote3Test, DistributesTxAperturesTwoOperations) {
    BitMask txAperture0(getNChannels(), false);
    ::arrus::setValuesInRange(txAperture0, 20, 64 + 20, true);
    BitMask txAperture1(getNChannels(), false);
    ::arrus::setValuesInRange(txAperture1, 23, 64 + 23, true);
    std::vector<TxRxParameters> seq = {
            ARRUS_STRUCT_INIT_LIST(
                    TestTxRxParams,
                    (
                            x.txAperture = txAperture0,
                            x.rxAperture = getDefaultRxAperture(getNChannels()),
                            x.txDelays = getDefaultTxDelays(getNChannels())
                    ))
                    .getTxRxParameters(),
            ARRUS_STRUCT_INIT_LIST(
                    TestTxRxParams,
                    (
                            x.txAperture = txAperture1,
                            x.rxAperture = getDefaultRxAperture(getNChannels()),
                            x.txDelays = getDefaultTxDelays(getNChannels())
                    ))
                    .getTxRxParameters()
    };
    BitMask expectedTxAp00(Us4OEMImpl::N_TX_CHANNELS, false);
    ::arrus::setValuesInRange(expectedTxAp00, 20, 32 + 20, true);
    BitMask expectedTxAp01(Us4OEMImpl::N_TX_CHANNELS, false);
    ::arrus::setValuesInRange(expectedTxAp01, 23, 32 + 23, true);
    EXPECT_SEQUENCE_PROPERTY_NFRAMES(
            0,
            ElementsAre(
                    Property(&TxRxParameters::getTxAperture, expectedTxAp00),
                    Property(&TxRxParameters::getTxAperture, expectedTxAp01)
            ),
            2
    );

    BitMask expectedTxAp10(Us4OEMImpl::N_TX_CHANNELS, false);
    ::arrus::setValuesInRange(expectedTxAp10, 0, 32, true);
    BitMask expectedTxAp11(Us4OEMImpl::N_TX_CHANNELS, false);
    ::arrus::setValuesInRange(expectedTxAp11, 0, 32, true);
    EXPECT_SEQUENCE_PROPERTY_NFRAMES(
            1,
            ElementsAre(
                    Property(&TxRxParameters::getTxAperture, expectedTxAp10),
                    Property(&TxRxParameters::getTxAperture, expectedTxAp11)
            ),
            2
    );

    SET_TX_RX_SEQUENCE(probeAdapter, seq);
}

// ------------------------------------------ Test Frame Channel Mapping
TEST_F(ProbeAdapterChannelMappingEsaote3Test, ProducesCorrectFCMSingleDistributedOperation) {
    BitMask rxAperture(getNChannels(), false);
    ::arrus::setValuesInRange(rxAperture, 16, 72, true);
    std::vector<TxRxParameters> seq = {
            ARRUS_STRUCT_INIT_LIST(
                    TestTxRxParams,
                    (
                            x.txAperture = getDefaultTxAperture(getNChannels()),
                            x.rxAperture = rxAperture,
                            x.txDelays = getDefaultTxDelays(getNChannels())
                    ))
                    .getTxRxParameters()
    };
    FrameChannelMappingBuilder builder0(1, Us4OEMImpl::N_RX_CHANNELS);
    for(int i = 0; i < 32; ++i) {
        if(i < 24) {
            builder0.setChannelMapping(0, i, 0, 0, i);
        } else {
            builder0.setChannelMapping(0, i, 0, 0, -1);
        }
    }
    auto fcm0 = builder0.build();

    FrameChannelMappingBuilder builder1(1, Us4OEMImpl::N_RX_CHANNELS);
    for(int i = 0; i < 32; ++i) {
        builder1.setChannelMapping(0, i, 1, 0, i);
    }
    auto fcm1 = builder1.build();
    Us4OEMBuffer
            us4oemBuffer({Us4OEMBufferElement(0, 10, 0, arrus::Tuple<unsigned>({1, 1}), NdArray::DataType::INT16)}, {});

    std::tuple<Us4OEMBuffer, FrameChannelMapping::Handle> res0(us4oemBuffer, std::move(fcm0));
    std::tuple<Us4OEMBuffer, FrameChannelMapping::Handle> res1(us4oemBuffer, std::move(fcm1));

    EXPECT_CALL(*(us4oems[0].get()), US4OEM_MOCK_SET_TX_RX_SEQUENCE())
            .WillOnce(Return(ByMove(std::move(res0))));
    EXPECT_CALL(*(us4oems[1].get()), US4OEM_MOCK_SET_TX_RX_SEQUENCE())
            .WillOnce(Return(ByMove(std::move(res1))));

    auto[buffer, fcm] = SET_TX_RX_SEQUENCE(probeAdapter, seq);

    EXPECT_EQ(1, fcm->getNumberOfLogicalFrames());
    EXPECT_EQ(72 - 16, fcm->getNumberOfLogicalChannels());

    for(int i = 0; i < 16; ++i) {
        auto[us4oem, frame, channel] = fcm->getLogical(0, i);
        EXPECT_EQ(0, us4oem);
        EXPECT_EQ(0, frame);
        EXPECT_EQ(channel, i);
    }

    for(int i = 16; i < 16 + 32; ++i) {
        auto[us4oem, frame, channel] = fcm->getLogical(0, i);
        EXPECT_EQ(1, us4oem);
        EXPECT_EQ(0, frame);
        EXPECT_EQ(channel, i - 16);
    }

    for(int i = 16 + 32; i < 56; ++i) {
        auto[us4oem, frame, channel] = fcm->getLogical(0, i);
        EXPECT_EQ(0, us4oem);
        EXPECT_EQ(0, frame);
        EXPECT_EQ(channel, i - 32);
    }

    // Make sure the correct frame offsets are set.
    EXPECT_EQ(0, fcm->getFirstFrame(0)); // Us4OEM:0
    EXPECT_EQ(1, fcm->getFirstFrame(1)); // Us4OEM:1
}

TEST_F(ProbeAdapterChannelMappingEsaote3Test, ProducesCorrectFCMSingleDistributedOperationWithGaps) {
    BitMask rxAperture(getNChannels(), false);
    ::arrus::setValuesInRange(rxAperture, 16, 73, true);
    // Channels 20, 30 and 40 were masked for given us4oem and data is missing.
    // Still, the input rx aperture stays as is.

    std::vector<TxRxParameters> seq = {
            ARRUS_STRUCT_INIT_LIST(
                    TestTxRxParams,
                    (
                            x.txAperture = getDefaultTxAperture(getNChannels()),
                            x.rxAperture = rxAperture,
                            x.txDelays = getDefaultTxDelays(getNChannels())
                    ))
                    .getTxRxParameters()
    };
    FrameChannelMappingBuilder builder0(1, Us4OEMImpl::N_RX_CHANNELS);
    for(int i = 0, j = -1; i < 32; ++i) {
        int currentJ = -1;
        // channels were marked by the us4oem that are missing
        if(i != 20 - 16 && i != 30 - 16 && i <= 25) {
            currentJ = ++j;
        }
        builder0.setChannelMapping(0, i, 0, 0, currentJ);
    }
    auto fcm0 = builder0.build();

    FrameChannelMappingBuilder builder1(1, Us4OEMImpl::N_RX_CHANNELS);
    for(int i = 0, j = -1; i < 32; ++i) {
        int currentJ = -1;
        if(i != 40 - 32) {
            currentJ = ++j;
        }
        builder1.setChannelMapping(0, i, 1, 0, currentJ);
    }
    auto fcm1 = builder1.build();

    Us4OEMBuffer us4oemBuffer({Us4OEMBufferElement(0, 10, 0, arrus::Tuple<unsigned>({1, 1}), NdArray::DataType::INT16)},
                              {});

    std::tuple<Us4OEMBuffer, FrameChannelMapping::Handle> res0(us4oemBuffer, std::move(fcm0));
    std::tuple<Us4OEMBuffer, FrameChannelMapping::Handle> res1(us4oemBuffer, std::move(fcm1));

    EXPECT_CALL(*(us4oems[0].get()), US4OEM_MOCK_SET_TX_RX_SEQUENCE()).WillOnce(Return(ByMove(std::move(res0))));
    EXPECT_CALL(*(us4oems[1].get()), US4OEM_MOCK_SET_TX_RX_SEQUENCE()).WillOnce(Return(ByMove(std::move(res1))));

    auto[buffer, fcm] = SET_TX_RX_SEQUENCE(probeAdapter, seq);

    EXPECT_EQ(1, fcm->getNumberOfLogicalFrames());
    EXPECT_EQ(73 - 16, fcm->getNumberOfLogicalChannels());

    std::vector<FrameChannelMapping::FrameNumber> expectedFrames;
    std::vector<FrameChannelMapping::Us4OEMNumber> expectedUs4oems;
    for(int i = 16; i < 32; ++i) {
        expectedUs4oems.push_back(0);
        expectedFrames.push_back(0);
    }
    for(int i = 32; i < 64; ++i) {
        expectedUs4oems.push_back(1);
        expectedFrames.push_back(0);
    }
    for(int i = 64; i < 73; ++i) {
        expectedUs4oems.push_back(0);
        expectedFrames.push_back(0);
    }
    std::vector<int8> expectedChannels = {
            0, 1, 2, 3, -1, 4, 5, 6, 7, 8, 9, 10, 11, 12, -1, 13,
            0, 1, 2, 3, 4, 5, 6, 7, -1, 8, 9, 10, 11, 12, 13, 14, 15, 16, 17, 18, 19, 20, 21, 22, 23, 24, 25, 26, 27,
            28,
            29, 30,
            14, 15, 16, 17, 18, 19, 20, 21, 22
    };

    for(int i = 0; i < 73 - 16; ++i) {
        auto[us4oem, frame, channel] = fcm->getLogical(0, i);
        EXPECT_EQ(expectedUs4oems[i], us4oem);
        EXPECT_EQ(expectedFrames[i], frame);
        EXPECT_EQ(expectedChannels[i], channel);
    }
    // Make sure the correct frame offsets are set.
    EXPECT_EQ(0, fcm->getFirstFrame(0)); // Us4OEM:0
    EXPECT_EQ(1, fcm->getFirstFrame(1)); // Us4OEM:1
}

TEST_F(ProbeAdapterChannelMappingEsaote3Test, ProducesCorrectFCMForMultiOpRxAperture) {
    BitMask rxAperture(getNChannels(), false);
    ::arrus::setValuesInRange(rxAperture, 48, 128, true);
    // RxNOP - the second operation on us4oem
    // Ops: us4oem0: 32-64 (64-96), Rx NOP, us4oem1: 16-48, 48-64
    // Channel 99 (us4oem:1 channel 32+3) is masked and data is missing.
    // Still, the input rx aperture stays as is.

    std::vector<TxRxParameters> seq = {
            ARRUS_STRUCT_INIT_LIST(
                    TestTxRxParams,
                    (
                            x.txAperture = getDefaultTxAperture(getNChannels()),
                            x.rxAperture = rxAperture,
                            x.txDelays = getDefaultTxDelays(getNChannels())
                    ))
                    .getTxRxParameters()
    };
    // FCM from the us4oem:0
    FrameChannelMappingBuilder builder0(1, Us4OEMImpl::N_RX_CHANNELS);
    // The second op is Rx NOP.
    for(int i = 0; i < 32; ++i) {
        builder0.setChannelMapping(0, i, 0, 0, i);
    }
    auto fcm0 = builder0.build();

    FrameChannelMappingBuilder builder1(2, Us4OEMImpl::N_RX_CHANNELS);
    // First frame:
    for(int i = 0, j = -1; i < 32; ++i) {
        int currentJ = -1;
        if(i != 16 + 3) {
            currentJ = ++j;
            builder1.setChannelMapping(0, i, 1, 0, currentJ);
        } else {
            builder1.setChannelMapping(0, i, 1, 0, FrameChannelMapping::UNAVAILABLE);
        }
    }
    // Second frame:
    for(int i = 0; i < 32; ++i) {
        if(i < 16) {
            builder1.setChannelMapping(1, i, 1, 1, i);
        } else {
            builder1.setChannelMapping(1, i, 1, 1, FrameChannelMapping::UNAVAILABLE);
        }
    }
    auto fcm1 = builder1.build();

    Us4OEMBuffer us4oemBuffer({Us4OEMBufferElement(0, 10, 0, arrus::Tuple<unsigned>({1, 1}), NdArray::DataType::INT16)},
                              {});

    std::tuple<Us4OEMBuffer, FrameChannelMapping::Handle> res0(us4oemBuffer, std::move(fcm0));
    std::tuple<Us4OEMBuffer, FrameChannelMapping::Handle> res1(us4oemBuffer, std::move(fcm1));

    EXPECT_CALL(*(us4oems[0].get()), US4OEM_MOCK_SET_TX_RX_SEQUENCE()).WillOnce(Return(ByMove(std::move(res0))));
    EXPECT_CALL(*(us4oems[1].get()), US4OEM_MOCK_SET_TX_RX_SEQUENCE()).WillOnce(Return(ByMove(std::move(res1))));

    auto[buffer, fcm] = SET_TX_RX_SEQUENCE(probeAdapter, seq);

    EXPECT_EQ(1, fcm->getNumberOfLogicalFrames());
    EXPECT_EQ(128 - 48, fcm->getNumberOfLogicalChannels());

    std::vector<FrameChannelMapping::Us4OEMNumber> expectedUs4oems;
    std::vector<FrameChannelMapping::FrameNumber> expectedFrames;
    std::vector<int8> expectedChannels;

    // Us4OEM:1, frame 0, channels 0-16
    for(int i = 48; i < 64; ++i) {
        expectedUs4oems.push_back(1);
        expectedFrames.push_back(0);
        expectedChannels.push_back(i - 48);
    }
    // Us4OEM:0
    for(int i = 64; i < 96; ++i) {
        expectedUs4oems.push_back(0);
        expectedFrames.push_back(0);
        expectedChannels.push_back(i - 64);
    }
    // Us4OEM:1, frame 0, channels 16-32
    for(int i = 96; i < 96 + 15; ++i) { // 15 because there will be one -1
        expectedUs4oems.push_back(1);
        expectedFrames.push_back(0);
        if(i == 99 && expectedChannels[expectedChannels.size() - 1] != FrameChannelMapping::UNAVAILABLE) {
            expectedChannels.push_back(FrameChannelMapping::UNAVAILABLE);
            --i;
        } else {
            expectedChannels.push_back(i - 96 + 16);
        }
    }
    // Us4OEM:1, frame 1
    for(int i = 96 + 16; i < 128; ++i) {
        expectedUs4oems.push_back(1);
        expectedFrames.push_back(1);
        expectedChannels.push_back(i - (96 + 16));
    }

    // VALIDATE
    for(int i = 0; i < 128 - 48; ++i) {
        auto[us4oem, frame, channel] = fcm->getLogical(0, i);
        EXPECT_EQ(expectedUs4oems[i], us4oem);
        EXPECT_EQ(expectedFrames[i], frame);
        EXPECT_EQ(expectedChannels[i], channel);
    }
    // Make sure the correct frame offsets are set.
    EXPECT_EQ(0, fcm->getFirstFrame(0)); // Us4OEM:0
    EXPECT_EQ(1, fcm->getFirstFrame(1)); // Us4OEM:1
}

// Currently padding impacts the output frame channel mapping
TEST_F(ProbeAdapterChannelMappingEsaote3Test, AppliesPaddingToFCMCorrectly) {
    BitMask rxAperture(getNChannels(), false);
    ::arrus::setValuesInRange(rxAperture, 0, 16, true);
    std::vector<TxRxParameters> seq = {
            ARRUS_STRUCT_INIT_LIST(
                    TestTxRxParams,
                    (
                            x.txAperture = getDefaultTxAperture(getNChannels()),
                            x.rxAperture = rxAperture,
                            x.txDelays = getDefaultTxDelays(getNChannels()),
                            x.rxPadding = {16, 0}
                    ))
                    .getTxRxParameters()
    };
    FrameChannelMappingBuilder builder0(1, Us4OEMImpl::N_RX_CHANNELS);
    for(int i = 0; i < 32; ++i) {
        if(i < 16) {
            builder0.setChannelMapping(0, i, 0, 0, i);
        } else {
            builder0.setChannelMapping(0, i, 0, 0, -1);
        }
    }
    auto fcm0 = builder0.build();

    FrameChannelMappingBuilder builder1(1, Us4OEMImpl::N_RX_CHANNELS);
    // No active channels
    auto fcm1 = builder1.build();

    Us4OEMBuffer us4oemBuffer({Us4OEMBufferElement(0, 10, 0, arrus::Tuple<unsigned>({1, 1}), NdArray::DataType::INT16)},
                              {});
    std::tuple<Us4OEMBuffer, FrameChannelMapping::Handle> res0(us4oemBuffer, std::move(fcm0));
    std::tuple<Us4OEMBuffer, FrameChannelMapping::Handle> res1(us4oemBuffer, std::move(fcm1));

    EXPECT_CALL(*(us4oems[0].get()), US4OEM_MOCK_SET_TX_RX_SEQUENCE()).WillOnce(Return(ByMove(std::move(res0))));
    EXPECT_CALL(*(us4oems[1].get()), US4OEM_MOCK_SET_TX_RX_SEQUENCE()).WillOnce(Return(ByMove(std::move(res1))));

    auto[buffer, fcm] = SET_TX_RX_SEQUENCE(probeAdapter, seq);

    EXPECT_EQ(1, fcm->getNumberOfLogicalFrames());
    EXPECT_EQ(32, fcm->getNumberOfLogicalChannels()); // 16 active + 16 rx padding

    for(int i = 0; i < 16; ++i) {
        auto[us4oem, frame, channel] = fcm->getLogical(0, i);
        ASSERT_EQ(0, frame);
        ASSERT_EQ(channel, FrameChannelMapping::UNAVAILABLE);
    }

    for(int i = 16; i < 32; ++i) {
        auto[us4oem, frame, channel] = fcm->getLogical(0, i);
        ASSERT_EQ(0, us4oem);
        ASSERT_EQ(0, frame);
        ASSERT_EQ(channel, i - 16);
    }
    // Make sure the correct frame offsets are set.
    EXPECT_EQ(0, fcm->getFirstFrame(0)); // Us4OEM:0
}

// The same as above, but with aperture using two modules
TEST_F(ProbeAdapterChannelMappingEsaote3Test, AppliesPaddingToFCMCorrectlyRxApertureUsingTwoModules) {
    BitMask rxAperture(getNChannels(), false);
    ::arrus::setValuesInRange(rxAperture, 0, 49, true);
    std::vector<TxRxParameters> seq = {
            ARRUS_STRUCT_INIT_LIST(
                    TestTxRxParams,
                    (
                            x.txAperture = getDefaultTxAperture(getNChannels()),
                            x.rxAperture = rxAperture,
                            x.txDelays = getDefaultTxDelays(getNChannels()),
                            x.rxPadding = {15, 0}
                    ))
                    .getTxRxParameters()
    };
    FrameChannelMappingBuilder builder0(1, Us4OEMImpl::N_RX_CHANNELS);
    for(int i = 0; i < 32; ++i) {
        builder0.setChannelMapping(0, i, 0, 0, i);
    }
    auto fcm0 = builder0.build();

    FrameChannelMappingBuilder builder1(1, Us4OEMImpl::N_RX_CHANNELS);
    for(int i = 0; i < 32; ++i) {
        if(i < 17) {
            builder1.setChannelMapping(0, i, 1, 0, i);
        } else {
            builder1.setChannelMapping(0, i, 1, 0, FrameChannelMapping::UNAVAILABLE);
        }
    }
    auto fcm1 = builder1.build();

    Us4OEMBuffer us4oemBuffer({Us4OEMBufferElement(0, 10, 0, arrus::Tuple<unsigned>({1, 1}), NdArray::DataType::INT16)},
                              {});
    std::tuple<Us4OEMBuffer, FrameChannelMapping::Handle> res0(us4oemBuffer, std::move(fcm0));
    std::tuple<Us4OEMBuffer, FrameChannelMapping::Handle> res1(us4oemBuffer, std::move(fcm1));

    EXPECT_CALL(*(us4oems[0].get()), US4OEM_MOCK_SET_TX_RX_SEQUENCE()).WillOnce(Return(ByMove(std::move(res0))));
    EXPECT_CALL(*(us4oems[1].get()), US4OEM_MOCK_SET_TX_RX_SEQUENCE()).WillOnce(Return(ByMove(std::move(res1))));

    auto[buffer, fcm] = SET_TX_RX_SEQUENCE(probeAdapter, seq);

    EXPECT_EQ(1, fcm->getNumberOfLogicalFrames());
    EXPECT_EQ(64, fcm->getNumberOfLogicalChannels()); // 49 active + 15 rx padding

    for(int i = 0; i < 15; ++i) {
        auto[us4oem, frame, channel] = fcm->getLogical(0, i);
        ASSERT_EQ(channel, FrameChannelMapping::UNAVAILABLE);
    }
    for(int i = 15; i < 15 + 32; ++i) {
        auto[us4oem, frame, channel] = fcm->getLogical(0, i);
        ASSERT_EQ(0, us4oem);
        ASSERT_EQ(0, frame);
        ASSERT_EQ(channel, i - 15);
    }
    for(int i = 15 + 32; i < 64; ++i) {
        auto[us4oem, frame, channel] = fcm->getLogical(0, i);
        ASSERT_EQ(1, us4oem);
        ASSERT_EQ(0, frame);
        ASSERT_EQ(channel, i - (15 + 32));
    }
    EXPECT_EQ(0, fcm->getFirstFrame(0)); // Us4OEM:0
    EXPECT_EQ(1, fcm->getFirstFrame(1)); // Us4OEM:1
}

TEST_F(ProbeAdapterChannelMappingEsaote3Test, AppliesPaddingToFCMCorrectlyRightSide) {
    BitMask rxAperture(getNChannels(), false);
    ::arrus::setValuesInRange(rxAperture, 176, 192, true);
    std::vector<TxRxParameters> seq = {
            ARRUS_STRUCT_INIT_LIST(
                    TestTxRxParams,
                    (
                            x.txAperture = getDefaultTxAperture(getNChannels()),
                            x.rxAperture = rxAperture,
                            x.txDelays = getDefaultTxDelays(getNChannels()),
                            x.rxPadding = {0, 16}
                    ))
                    .getTxRxParameters()
    };
    FrameChannelMappingBuilder builder0(0, Us4OEMImpl::N_RX_CHANNELS);
    // No output
    auto fcm0 = builder0.build();

    FrameChannelMappingBuilder builder1(1, Us4OEMImpl::N_RX_CHANNELS);
    for(int i = 0; i < 32; ++i) {
        if(i < 16) {
            builder1.setChannelMapping(0, i, 1, 0, i);
        } else {
            builder1.setChannelMapping(0, i, 1, 0, FrameChannelMapping::UNAVAILABLE);
        }
    }
    auto fcm1 = builder1.build();

    Us4OEMBuffer us4oemBuffer({Us4OEMBufferElement(0, 10, 0, arrus::Tuple<unsigned>({1, 1}), NdArray::DataType::INT16)},
                              {});

    std::tuple<Us4OEMBuffer, FrameChannelMapping::Handle> res0(us4oemBuffer, std::move(fcm0));
    std::tuple<Us4OEMBuffer, FrameChannelMapping::Handle> res1(us4oemBuffer, std::move(fcm1));

    EXPECT_CALL(*(us4oems[0].get()), US4OEM_MOCK_SET_TX_RX_SEQUENCE()).WillOnce(Return(ByMove(std::move(res0))));
    EXPECT_CALL(*(us4oems[1].get()), US4OEM_MOCK_SET_TX_RX_SEQUENCE()).WillOnce(Return(ByMove(std::move(res1))));

    auto[buffer, fcm] = SET_TX_RX_SEQUENCE(probeAdapter, seq);

    EXPECT_EQ(1, fcm->getNumberOfLogicalFrames());
    EXPECT_EQ(32, fcm->getNumberOfLogicalChannels()); // 16 active + 16 rx padding

    for(int i = 0; i < 16; ++i) {
        auto[us4oem, frame, channel] = fcm->getLogical(0, i);
        ASSERT_EQ(1, us4oem);
        ASSERT_EQ(0, frame);
        ASSERT_EQ(channel, i);
    }
    for(int i = 16; i < 32; ++i) {
        auto[us4oem, frame, channel] = fcm->getLogical(0, i);
        ASSERT_EQ(channel, FrameChannelMapping::UNAVAILABLE);
    }
    EXPECT_EQ(0, fcm->getFirstFrame(1)); // Us4OEM:1
}
// ------------------------------------------ TODO Test that all other parameters are passed unmodified
}

int main(int argc, char **argv) {
    ARRUS_INIT_TEST_LOG(arrus::Logging);
    ::testing::InitGoogleTest(&argc, argv);
    return RUN_ALL_TESTS();
}<|MERGE_RESOLUTION|>--- conflicted
+++ resolved
@@ -92,7 +92,6 @@
             (override));
     MOCK_METHOD(Interval<Voltage>, getAcceptedVoltageRange, (), (override));
     MOCK_METHOD(float, getSamplingFrequency, (), (override));
-    MOCK_METHOD(float, getFPGATemperature, (), (override));
     MOCK_METHOD(void, startTrigger, (), (override));
     MOCK_METHOD(void, stopTrigger, (), (override));
     MOCK_METHOD(void, start, (), (override));
@@ -103,15 +102,12 @@
     MOCK_METHOD(Ius4OEMRawHandle, getIUs4oem, (), (override));
     MOCK_METHOD(void, enableSequencer, (), (override));
     MOCK_METHOD(std::vector<uint8_t>, getChannelMapping, (), (override));
-<<<<<<< HEAD
     MOCK_METHOD(float, getFPGATemperature, (), (override));
     MOCK_METHOD(void, setTestPattern, (Us4OEMImpl::RxTestPattern), (override));
-=======
     MOCK_METHOD(void, checkFirmwareVersion, (), (override));
     MOCK_METHOD(void, checkState, (), (override));
     MOCK_METHOD(uint32, getFirmwareVersion, (), (override));
     MOCK_METHOD(uint32, getTxFirmwareVersion, (), (override));
->>>>>>> 4d3d0bc5
 };
 
 class AbstractProbeAdapterImplTest : public ::testing::Test {
